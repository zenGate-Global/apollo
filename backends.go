--- conflicted
+++ resolved
@@ -3,10 +3,8 @@
 import (
 	"fmt"
 
-<<<<<<< HEAD
 	"github.com/Salvionied/apollo/constants"
-=======
->>>>>>> 0085c30d
+
 	"github.com/Salvionied/apollo/txBuilding/Backend/BlockFrostChainContext"
 	"github.com/Salvionied/apollo/txBuilding/Backend/FixedChainContext"
 )
@@ -45,31 +43,22 @@
 			int(constants.MAINNET),
 			projectId,
 		), nil
-<<<<<<< HEAD
 	case constants.TESTNET:
-=======
-	case TESTNET:
->>>>>>> 0085c30d
+
 		return BlockFrostChainContext.NewBlockfrostChainContext(
 			constants.BLOCKFROST_BASE_URL_TESTNET,
 			int(constants.TESTNET),
 			projectId,
 		), nil
-<<<<<<< HEAD
 	case constants.PREVIEW:
-=======
-	case PREVIEW:
->>>>>>> 0085c30d
+
 		return BlockFrostChainContext.NewBlockfrostChainContext(
 			constants.BLOCKFROST_BASE_URL_PREVIEW,
 			int(constants.TESTNET),
 			projectId,
 		), nil
-<<<<<<< HEAD
 	case constants.PREPROD:
-=======
-	case PREPROD:
->>>>>>> 0085c30d
+
 		return BlockFrostChainContext.NewBlockfrostChainContext(
 			constants.BLOCKFROST_BASE_URL_PREPROD,
 			int(constants.TESTNET),
