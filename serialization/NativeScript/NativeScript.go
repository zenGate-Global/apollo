package NativeScript

import (
	"github.com/Salvionied/apollo/serialization"

	"github.com/Salvionied/cbor/v2"
	"golang.org/x/crypto/blake2b"
)

type ScriptTag int

const (
	ScriptPubKey ScriptTag = iota
	ScriptAll
	ScriptAny
	ScriptNofK
	InvalidBefore
	InvalidHereafter
)

type NativeScript struct {
	Tag           ScriptTag
	KeyHash       []byte
	NativeScripts []NativeScript
	NoK           int
	Before        int64
	After         int64
}

type SerialScripts struct {
	_             struct{} `cbor:",toarray"`
	Tag           ScriptTag
	NativeScripts []NativeScript
}

type SerialNok struct {
	_             struct{} `cbor:",toarray"`
	Tag           ScriptTag
	NoK           int
	NativeScripts []NativeScript
}

type SerialInt struct {
	_     struct{} `cbor:",toarray"`
	Tag   ScriptTag
	Value int64
}
type SerialHash struct {
	_     struct{} `cbor:",toarray"`
	Tag   ScriptTag
	Value []byte
}

<<<<<<< HEAD
=======
/**
	Hash computes the script hash for the NativeScript.

	Returns:
		serialization.ScriptHash: The computed script hash.
		error: An error if the hashing fails.
*/
>>>>>>> 0085c30d
func (ns NativeScript) Hash() (serialization.ScriptHash, error) {
	finalbytes := []byte{0}
	bytes, err := cbor.Marshal(ns)
	if err != nil {
		return serialization.ScriptHash{}, err
	}
	finalbytes = append(finalbytes, bytes...)
	hash, err := blake2b.New(28, nil)
	if err != nil {
		return serialization.ScriptHash{}, err
	}
	_, err = hash.Write(finalbytes)
	if err != nil {
		return serialization.ScriptHash{}, err
	}
	ret := serialization.ScriptHash{}
	copy(ret[:], hash.Sum(nil))
	return ret, nil
}

/**
	UnmarshalCBOR decodes the CBOR-encoded data and populates
	the NativeScript fields.

	Params:
		value []byte: The CBOR-encoded data to encode.

	Returns:
		error: An error if decoding fails, nil otherwise.
*/
func (ns *NativeScript) UnmarshalCBOR(value []byte) error {
	var tmp = make([]any, 0)
	err := cbor.Unmarshal(value, &tmp)
	if err != nil {
		return err
	}
	ok, _ := tmp[0].(uint64)
	switch int(ok) {
	case 0:
		tmp := new(SerialHash)
		err := cbor.Unmarshal(value, &tmp)
		ns.KeyHash = tmp.Value
		ns.Tag = tmp.Tag
		return err
	case 1:
		tmp := new(SerialScripts)
		err := cbor.Unmarshal(value, &tmp)
		ns.Tag = tmp.Tag
		ns.NativeScripts = tmp.NativeScripts
		return err
	case 2:
		tmp := new(SerialScripts)
		err := cbor.Unmarshal(value, &tmp)
		ns.Tag = tmp.Tag
		ns.NativeScripts = tmp.NativeScripts
		return err
	case 3:
		tmp := new(SerialNok)
		err := cbor.Unmarshal(value, &tmp)
		ns.NativeScripts = tmp.NativeScripts
		ns.Tag = tmp.Tag
		ns.NoK = tmp.NoK
		return err
	case 4:
		tmp := new(SerialInt)
		err := cbor.Unmarshal(value, &tmp)

		ns.Tag = tmp.Tag
		ns.Before = tmp.Value
		return err
	case 5:
		tmp := new(SerialInt)
		err := cbor.Unmarshal(value, &tmp)
		ns.Tag = tmp.Tag
		ns.After = tmp.Value
		return err
	default:
		return nil
	}
}

/**
	MarshalCBOR encodes the NativeScript into CBOR format.

	Returns:
		[]uint8: The CBOR-encoded data.
		error: An error if encoding fails, nil otherwise.
*/
func (ns *NativeScript) MarshalCBOR() ([]uint8, error) {
	switch ns.Tag {
	case 0:
		return cbor.Marshal(SerialHash{Tag: ns.Tag, Value: ns.KeyHash})
	case 1:
		return cbor.Marshal(SerialScripts{Tag: ns.Tag, NativeScripts: ns.NativeScripts})
	case 2:
		return cbor.Marshal(SerialScripts{Tag: ns.Tag, NativeScripts: ns.NativeScripts})
	case 3:
		return cbor.Marshal(SerialNok{Tag: ns.Tag, NoK: ns.NoK, NativeScripts: ns.NativeScripts})
	case 4:
		return cbor.Marshal(SerialInt{Tag: ns.Tag, Value: ns.Before})
	case 5:
		return cbor.Marshal(SerialInt{Tag: ns.Tag, Value: ns.After})

	default:
		return make([]uint8, 0), nil
	}
}<|MERGE_RESOLUTION|>--- conflicted
+++ resolved
@@ -51,8 +51,7 @@
 	Value []byte
 }
 
-<<<<<<< HEAD
-=======
+
 /**
 	Hash computes the script hash for the NativeScript.
 
@@ -60,7 +59,6 @@
 		serialization.ScriptHash: The computed script hash.
 		error: An error if the hashing fails.
 */
->>>>>>> 0085c30d
 func (ns NativeScript) Hash() (serialization.ScriptHash, error) {
 	finalbytes := []byte{0}
 	bytes, err := cbor.Marshal(ns)
