package Transaction

import (
	"fmt"

	"github.com/Salvionied/apollo/serialization"
	"github.com/Salvionied/apollo/serialization/Metadata"
	"github.com/Salvionied/apollo/serialization/TransactionBody"
	"github.com/Salvionied/apollo/serialization/TransactionWitnessSet"
	"github.com/Salvionied/cbor/v2"
)

type Transaction struct {
	_                     struct{} `cbor:",toarray"`
	TransactionBody       TransactionBody.TransactionBody
	TransactionWitnessSet TransactionWitnessSet.TransactionWitnessSet
	Valid                 bool
	AuxiliaryData         *Metadata.AuxiliaryData
}

<<<<<<< HEAD
=======
/**
	Bytes returns the CBOR-encoded byte representation
	of the Transaction.

	Returns:
		[]byte: The CBOR-encoded transaction bytes.
		error: An error if the Bytes fails.
*/
>>>>>>> 0085c30d
func (tx *Transaction) Bytes() ([]byte, error) {
	cborred, err := cbor.Marshal(tx)
	if err != nil {
		return nil, fmt.Errorf("error marshaling transaction, %s", err)
	}
	return cborred, nil
}

/**
	Id returns the unique identifier for the transaction.

	Returns:
		serialization.TransactionId: The transaction ID.
*/
func (tx *Transaction) Id() serialization.TransactionId {
	txId, _ := tx.TransactionBody.Id()
	return txId
}<|MERGE_RESOLUTION|>--- conflicted
+++ resolved
@@ -18,8 +18,7 @@
 	AuxiliaryData         *Metadata.AuxiliaryData
 }
 
-<<<<<<< HEAD
-=======
+
 /**
 	Bytes returns the CBOR-encoded byte representation
 	of the Transaction.
@@ -28,7 +27,6 @@
 		[]byte: The CBOR-encoded transaction bytes.
 		error: An error if the Bytes fails.
 */
->>>>>>> 0085c30d
 func (tx *Transaction) Bytes() ([]byte, error) {
 	cborred, err := cbor.Marshal(tx)
 	if err != nil {
