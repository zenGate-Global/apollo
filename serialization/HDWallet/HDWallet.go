--- conflicted
+++ resolved
@@ -31,8 +31,7 @@
 	return seed
 }
 
-<<<<<<< HEAD
-=======
+
 /**
 	NewHDWalletFromSeed creates a new HDWallet instance from a seed string.
 
@@ -43,7 +42,6 @@
 		*HDWallet: A new HDWallet instance.
 		error: An error if the new wallet fails.
 */
->>>>>>> 0085c30d
 func NewHDWalletFromSeed(seed string) (*HDWallet, error) {
 	seed_converted, err := hex.DecodeString(seed)
 	if err != nil {
@@ -66,8 +64,6 @@
 
 }
 
-<<<<<<< HEAD
-=======
 /**
 	GenerateSeed generates a seed string from a mnemonic and passphrase.
 
@@ -79,7 +75,6 @@
 		string: The seed string in hexadecimal format.
 		error: An error if the generation seed fails.
 */
->>>>>>> 0085c30d
 func GenerateSeed(mnemonic string, passphrase string) (string, error) {
 	seed, err := bip39.NewSeedWithErrorChecking(mnemonic, passphrase)
 	if err != nil {
@@ -93,8 +88,7 @@
 	return hex.EncodeToString(res)
 }
 
-<<<<<<< HEAD
-=======
+
 /**
 	NewHDWalletFromMnemonic creates a new HDWallet instance from a
 	mnemonic and passphrase.
@@ -107,7 +101,7 @@
 		*HDWallet: A new HDWallet instance.
 		error: An error if the new wallet fails.
 */
->>>>>>> 0085c30d
+
 func NewHDWalletFromMnemonic(mnemonic string, passphrase string) (*HDWallet, error) {
 	mnemo := norm.NFKD.String(mnemonic)
 	entropy, error := bip39.EntropyFromMnemonic(mnemonic)
@@ -142,8 +136,7 @@
 	}
 }
 
-<<<<<<< HEAD
-=======
+
 /**
 	DerivePath derives a new HDWallet from the current wallet based on 
 	the path.
@@ -155,7 +148,6 @@
 		*HDWallet: A new HDWallet derived based on the path.
 		error: An error if the derived path fails.
 */
->>>>>>> 0085c30d
 func (hd *HDWallet) DerivePath(path string) (*HDWallet, error) {
 	if path[:2] != "m/" {
 		return nil, errors.New("Invalid path")
@@ -212,8 +204,7 @@
 
 }
 
-<<<<<<< HEAD
-=======
+
 /**
 	GenerateMnemonic function generate a random mnemonic.
 
@@ -221,7 +212,6 @@
 		string: A random mnemonic phrase.
 		error: An error if the generation of mnemonic fails.
 */
->>>>>>> 0085c30d
 func GenerateMnemonic() (string, error) {
 	entropy, err := bip39.NewEntropy(256)
 	if err != nil {
