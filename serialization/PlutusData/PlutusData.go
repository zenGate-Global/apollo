package PlutusData

import (
	"bytes"
	"encoding/hex"
	"encoding/json"
	"errors"
	"fmt"
	"reflect"
	"sort"

	"github.com/Salvionied/apollo/serialization"
	"github.com/Salvionied/apollo/serialization/Address"

	"github.com/Salvionied/cbor/v2"

	"golang.org/x/crypto/blake2b"
)

type _Script struct {
	_      struct{} `cbor:",toarray"`
	Script []byte
}

type DatumType byte

const (
	DatumTypeHash   DatumType = 0
	DatumTypeInline DatumType = 1
)

type DatumOption struct {
	_         struct{} `cbor:",toarray"`
	DatumType DatumType
	Hash      []byte
	Inline    *PlutusData
}

func (d *DatumOption) UnmarshalCBOR(b []byte) error {
	var cborDatumOption struct {
		_         struct{} `cbor:",toarray"`
		DatumType DatumType
		Content   cbor.RawMessage
	}
	err := cbor.Unmarshal(b, &cborDatumOption)
	if err != nil {
		return fmt.Errorf("DatumOption: UnmarshalCBOR: %v", err)
	}
	if cborDatumOption.DatumType == DatumTypeInline {
		var cborDatumInline PlutusData
		errInline := cbor.Unmarshal(cborDatumOption.Content, &cborDatumInline)
		if errInline != nil {
			return fmt.Errorf("DatumOption: UnmarshalCBOR: %v", errInline)
		}
		if cborDatumInline.TagNr != 24 {
			return fmt.Errorf("DatumOption: UnmarshalCBOR: DatumTypeInline but Tag was not 24: %v", cborDatumInline.TagNr)
		}
		taggedBytes, valid := cborDatumInline.Value.([]byte)
		if !valid {
			return fmt.Errorf("DatumOption: UnmarshalCBOR: found tag 24 but there wasn't a byte array")
		}
		var inline PlutusData
		err = cbor.Unmarshal(taggedBytes, &inline)
		if err != nil {
			return fmt.Errorf("DatumOption: UnmarshalCBOR: %v", err)
		}
		d.DatumType = DatumTypeInline
		d.Inline = &inline
		return nil
	} else if cborDatumOption.DatumType == DatumTypeHash {
		var cborDatumHash []byte
		errHash := cbor.Unmarshal(cborDatumOption.Content, &cborDatumHash)
		if errHash != nil {
			return fmt.Errorf("DatumOption: UnmarshalCBOR: %v", errHash)
		}
		d.DatumType = DatumTypeHash
		d.Hash = cborDatumHash
		return nil
	} else {
		return fmt.Errorf("DatumOption: UnmarshalCBOR: Unknown tag: %v", cborDatumOption.DatumType)
	}

}

func DatumOptionHash(hash []byte) DatumOption {
	return DatumOption{
		DatumType: DatumTypeHash,
		Hash:      hash,
	}
}

func DatumOptionInline(pd *PlutusData) DatumOption {
	return DatumOption{
		DatumType: DatumTypeInline,
		Inline:    pd,
	}
}

func (d DatumOption) MarshalCBOR() ([]byte, error) {
	var format struct {
		_       struct{} `cbor:",toarray"`
		Tag     DatumType
		Content *PlutusData
	}
	switch d.DatumType {
	case DatumTypeHash:
		format.Tag = DatumTypeHash
		format.Content = &PlutusData{
			PlutusDataType: PlutusBytes,
			TagNr:          0,
			Value:          d.Hash,
		}
	case DatumTypeInline:
		format.Tag = DatumTypeInline
		bytes, err := cbor.Marshal(d.Inline)
		if err != nil {
			return nil, fmt.Errorf("DatumOption: MarshalCBOR(): Failed to marshal inline datum: %v", err)
		}
		format.Content = &PlutusData{
			PlutusDataType: PlutusBytes,
			TagNr:          24,
			Value:          bytes,
		}
	default:
		return nil, fmt.Errorf("Invalid DatumOption: %v", d)
	}
	return cbor.Marshal(format)
}

type ScriptRef struct {
	Script _Script
}

type CostModels map[serialization.CustomBytes]CM

type CM map[string]int

/**
	MarshalCBOR encodes the CM into a CBOR-encoded byte slice, in which
	it serializes the map key alphabetically and encodes the respective values.

	Returns:
		[]byte: The CBOR-encoded byte slice.
		error: An error if marshaling fails.
*/
func (cm CM) MarshalCBOR() ([]byte, error) {
	res := make([]int, 0)
	mk := make([]string, 0)
	for k, _ := range cm {
		mk = append(mk, k)
	}
	sort.Strings(mk)
	for _, v := range mk {
		res = append(res, cm[v])
	}
	partial, _ := cbor.Marshal(res)
	partial[1] = 0x9f
	partial = append(partial, 0xff)
	return cbor.Marshal(partial[1:])
}

var PLUTUSV1COSTMODEL = CM{
	"addInteger-cpu-arguments-intercept":                       205665,
	"addInteger-cpu-arguments-slope":                           812,
	"addInteger-memory-arguments-intercept":                    1,
	"addInteger-memory-arguments-slope":                        1,
	"appendByteString-cpu-arguments-intercept":                 1000,
	"appendByteString-cpu-arguments-slope":                     571,
	"appendByteString-memory-arguments-intercept":              0,
	"appendByteString-memory-arguments-slope":                  1,
	"appendString-cpu-arguments-intercept":                     1000,
	"appendString-cpu-arguments-slope":                         24177,
	"appendString-memory-arguments-intercept":                  4,
	"appendString-memory-arguments-slope":                      1,
	"bData-cpu-arguments":                                      1000,
	"bData-memory-arguments":                                   32,
	"blake2b_256-cpu-arguments-intercept":                      117366,
	"blake2b_256-cpu-arguments-slope":                          10475,
	"blake2b_256-memory-arguments":                             4,
	"cekApplyCost-exBudgetCPU":                                 23000,
	"cekApplyCost-exBudgetMemory":                              100,
	"cekBuiltinCost-exBudgetCPU":                               23000,
	"cekBuiltinCost-exBudgetMemory":                            100,
	"cekConstCost-exBudgetCPU":                                 23000,
	"cekConstCost-exBudgetMemory":                              100,
	"cekDelayCost-exBudgetCPU":                                 23000,
	"cekDelayCost-exBudgetMemory":                              100,
	"cekForceCost-exBudgetCPU":                                 23000,
	"cekForceCost-exBudgetMemory":                              100,
	"cekLamCost-exBudgetCPU":                                   23000,
	"cekLamCost-exBudgetMemory":                                100,
	"cekStartupCost-exBudgetCPU":                               100,
	"cekStartupCost-exBudgetMemory":                            100,
	"cekVarCost-exBudgetCPU":                                   23000,
	"cekVarCost-exBudgetMemory":                                100,
	"chooseData-cpu-arguments":                                 19537,
	"chooseData-memory-arguments":                              32,
	"chooseList-cpu-arguments":                                 175354,
	"chooseList-memory-arguments":                              32,
	"chooseUnit-cpu-arguments":                                 46417,
	"chooseUnit-memory-arguments":                              4,
	"consByteString-cpu-arguments-intercept":                   221973,
	"consByteString-cpu-arguments-slope":                       511,
	"consByteString-memory-arguments-intercept":                0,
	"consByteString-memory-arguments-slope":                    1,
	"constrData-cpu-arguments":                                 89141,
	"constrData-memory-arguments":                              32,
	"decodeUtf8-cpu-arguments-intercept":                       497525,
	"decodeUtf8-cpu-arguments-slope":                           14068,
	"decodeUtf8-memory-arguments-intercept":                    4,
	"decodeUtf8-memory-arguments-slope":                        2,
	"divideInteger-cpu-arguments-constant":                     196500,
	"divideInteger-cpu-arguments-model-arguments-intercept":    453240,
	"divideInteger-cpu-arguments-model-arguments-slope":        220,
	"divideInteger-memory-arguments-intercept":                 0,
	"divideInteger-memory-arguments-minimum":                   1,
	"divideInteger-memory-arguments-slope":                     1,
	"encodeUtf8-cpu-arguments-intercept":                       1000,
	"encodeUtf8-cpu-arguments-slope":                           28662,
	"encodeUtf8-memory-arguments-intercept":                    4,
	"encodeUtf8-memory-arguments-slope":                        2,
	"equalsByteString-cpu-arguments-constant":                  245000,
	"equalsByteString-cpu-arguments-intercept":                 216773,
	"equalsByteString-cpu-arguments-slope":                     62,
	"equalsByteString-memory-arguments":                        1,
	"equalsData-cpu-arguments-intercept":                       1060367,
	"equalsData-cpu-arguments-slope":                           12586,
	"equalsData-memory-arguments":                              1,
	"equalsInteger-cpu-arguments-intercept":                    208512,
	"equalsInteger-cpu-arguments-slope":                        421,
	"equalsInteger-memory-arguments":                           1,
	"equalsString-cpu-arguments-constant":                      187000,
	"equalsString-cpu-arguments-intercept":                     1000,
	"equalsString-cpu-arguments-slope":                         52998,
	"equalsString-memory-arguments":                            1,
	"fstPair-cpu-arguments":                                    80436,
	"fstPair-memory-arguments":                                 32,
	"headList-cpu-arguments":                                   43249,
	"headList-memory-arguments":                                32,
	"iData-cpu-arguments":                                      1000,
	"iData-memory-arguments":                                   32,
	"ifThenElse-cpu-arguments":                                 80556,
	"ifThenElse-memory-arguments":                              1,
	"indexByteString-cpu-arguments":                            57667,
	"indexByteString-memory-arguments":                         4,
	"lengthOfByteString-cpu-arguments":                         1000,
	"lengthOfByteString-memory-arguments":                      10,
	"lessThanByteString-cpu-arguments-intercept":               197145,
	"lessThanByteString-cpu-arguments-slope":                   156,
	"lessThanByteString-memory-arguments":                      1,
	"lessThanEqualsByteString-cpu-arguments-intercept":         197145,
	"lessThanEqualsByteString-cpu-arguments-slope":             156,
	"lessThanEqualsByteString-memory-arguments":                1,
	"lessThanEqualsInteger-cpu-arguments-intercept":            204924,
	"lessThanEqualsInteger-cpu-arguments-slope":                473,
	"lessThanEqualsInteger-memory-arguments":                   1,
	"lessThanInteger-cpu-arguments-intercept":                  208896,
	"lessThanInteger-cpu-arguments-slope":                      511,
	"lessThanInteger-memory-arguments":                         1,
	"listData-cpu-arguments":                                   52467,
	"listData-memory-arguments":                                32,
	"mapData-cpu-arguments":                                    64832,
	"mapData-memory-arguments":                                 32,
	"mkCons-cpu-arguments":                                     65493,
	"mkCons-memory-arguments":                                  32,
	"mkNilData-cpu-arguments":                                  22558,
	"mkNilData-memory-arguments":                               32,
	"mkNilPairData-cpu-arguments":                              16563,
	"mkNilPairData-memory-arguments":                           32,
	"mkPairData-cpu-arguments":                                 76511,
	"mkPairData-memory-arguments":                              32,
	"modInteger-cpu-arguments-constant":                        196500,
	"modInteger-cpu-arguments-model-arguments-intercept":       453240,
	"modInteger-cpu-arguments-model-arguments-slope":           220,
	"modInteger-memory-arguments-intercept":                    0,
	"modInteger-memory-arguments-minimum":                      1,
	"modInteger-memory-arguments-slope":                        1,
	"multiplyInteger-cpu-arguments-intercept":                  69522,
	"multiplyInteger-cpu-arguments-slope":                      11687,
	"multiplyInteger-memory-arguments-intercept":               0,
	"multiplyInteger-memory-arguments-slope":                   1,
	"nullList-cpu-arguments":                                   60091,
	"nullList-memory-arguments":                                32,
	"quotientInteger-cpu-arguments-constant":                   196500,
	"quotientInteger-cpu-arguments-model-arguments-intercept":  453240,
	"quotientInteger-cpu-arguments-model-arguments-slope":      220,
	"quotientInteger-memory-arguments-intercept":               0,
	"quotientInteger-memory-arguments-minimum":                 1,
	"quotientInteger-memory-arguments-slope":                   1,
	"remainderInteger-cpu-arguments-constant":                  196500,
	"remainderInteger-cpu-arguments-model-arguments-intercept": 453240,
	"remainderInteger-cpu-arguments-model-arguments-slope":     220,
	"remainderInteger-memory-arguments-intercept":              0,
	"remainderInteger-memory-arguments-minimum":                1,
	"remainderInteger-memory-arguments-slope":                  1,
	"sha2_256-cpu-arguments-intercept":                         806990,
	"sha2_256-cpu-arguments-slope":                             30482,
	"sha2_256-memory-arguments":                                4,
	"sha3_256-cpu-arguments-intercept":                         1927926,
	"sha3_256-cpu-arguments-slope":                             82523,
	"sha3_256-memory-arguments":                                4,
	"sliceByteString-cpu-arguments-intercept":                  265318,
	"sliceByteString-cpu-arguments-slope":                      0,
	"sliceByteString-memory-arguments-intercept":               4,
	"sliceByteString-memory-arguments-slope":                   0,
	"sndPair-cpu-arguments":                                    85931,
	"sndPair-memory-arguments":                                 32,
	"subtractInteger-cpu-arguments-intercept":                  205665,
	"subtractInteger-cpu-arguments-slope":                      812,
	"subtractInteger-memory-arguments-intercept":               1,
	"subtractInteger-memory-arguments-slope":                   1,
	"tailList-cpu-arguments":                                   41182,
	"tailList-memory-arguments":                                32,
	"trace-cpu-arguments":                                      212342,
	"trace-memory-arguments":                                   32,
	"unBData-cpu-arguments":                                    31220,
	"unBData-memory-arguments":                                 32,
	"unConstrData-cpu-arguments":                               32696,
	"unConstrData-memory-arguments":                            32,
	"unIData-cpu-arguments":                                    43357,
	"unIData-memory-arguments":                                 32,
	"unListData-cpu-arguments":                                 32247,
	"unListData-memory-arguments":                              32,
	"unMapData-cpu-arguments":                                  38314,
	"unMapData-memory-arguments":                               32,
	"verifyEd25519Signature-cpu-arguments-intercept":           57996947,
	"verifyEd25519Signature-cpu-arguments-slope":               18975,
	"verifyEd25519Signature-memory-arguments":                  10,
}

type CostView map[string]int

/**
	MarshalCBOR encodes the CostView into a CBOR-encoded byte slice, in which
	it serializes the map key alphabetically and encodes the respective values.

	Returns:
		[]byte: The CBOR-encoded byte slice.
		error: An error if marshaling fails.
*/
func (cm CostView) MarshalCBOR() ([]byte, error) {
	res := make([]int, 0)
	mk := make([]string, 0)
	for k, _ := range cm {
		mk = append(mk, k)
	}
	sort.Strings(mk)
	for _, v := range mk {
		res = append(res, cm[v])
	}
	return cbor.Marshal(res)

}

var PLUTUSV2COSTMODEL = CostView{
	"addInteger-cpu-arguments-intercept":                       205665,
	"addInteger-cpu-arguments-slope":                           812,
	"addInteger-memory-arguments-intercept":                    1,
	"addInteger-memory-arguments-slope":                        1,
	"appendByteString-cpu-arguments-intercept":                 1000,
	"appendByteString-cpu-arguments-slope":                     571,
	"appendByteString-memory-arguments-intercept":              0,
	"appendByteString-memory-arguments-slope":                  1,
	"appendString-cpu-arguments-intercept":                     1000,
	"appendString-cpu-arguments-slope":                         24177,
	"appendString-memory-arguments-intercept":                  4,
	"appendString-memory-arguments-slope":                      1,
	"bData-cpu-arguments":                                      1000,
	"bData-memory-arguments":                                   32,
	"blake2b_256-cpu-arguments-intercept":                      117366,
	"blake2b_256-cpu-arguments-slope":                          10475,
	"blake2b_256-memory-arguments":                             4,
	"cekApplyCost-exBudgetCPU":                                 23000,
	"cekApplyCost-exBudgetMemory":                              100,
	"cekBuiltinCost-exBudgetCPU":                               23000,
	"cekBuiltinCost-exBudgetMemory":                            100,
	"cekConstCost-exBudgetCPU":                                 23000,
	"cekConstCost-exBudgetMemory":                              100,
	"cekDelayCost-exBudgetCPU":                                 23000,
	"cekDelayCost-exBudgetMemory":                              100,
	"cekForceCost-exBudgetCPU":                                 23000,
	"cekForceCost-exBudgetMemory":                              100,
	"cekLamCost-exBudgetCPU":                                   23000,
	"cekLamCost-exBudgetMemory":                                100,
	"cekStartupCost-exBudgetCPU":                               100,
	"cekStartupCost-exBudgetMemory":                            100,
	"cekVarCost-exBudgetCPU":                                   23000,
	"cekVarCost-exBudgetMemory":                                100,
	"chooseData-cpu-arguments":                                 19537,
	"chooseData-memory-arguments":                              32,
	"chooseList-cpu-arguments":                                 175354,
	"chooseList-memory-arguments":                              32,
	"chooseUnit-cpu-arguments":                                 46417,
	"chooseUnit-memory-arguments":                              4,
	"consByteString-cpu-arguments-intercept":                   221973,
	"consByteString-cpu-arguments-slope":                       511,
	"consByteString-memory-arguments-intercept":                0,
	"consByteString-memory-arguments-slope":                    1,
	"constrData-cpu-arguments":                                 89141,
	"constrData-memory-arguments":                              32,
	"decodeUtf8-cpu-arguments-intercept":                       497525,
	"decodeUtf8-cpu-arguments-slope":                           14068,
	"decodeUtf8-memory-arguments-intercept":                    4,
	"decodeUtf8-memory-arguments-slope":                        2,
	"divideInteger-cpu-arguments-constant":                     196500,
	"divideInteger-cpu-arguments-model-arguments-intercept":    453240,
	"divideInteger-cpu-arguments-model-arguments-slope":        220,
	"divideInteger-memory-arguments-intercept":                 0,
	"divideInteger-memory-arguments-minimum":                   1,
	"divideInteger-memory-arguments-slope":                     1,
	"encodeUtf8-cpu-arguments-intercept":                       1000,
	"encodeUtf8-cpu-arguments-slope":                           28662,
	"encodeUtf8-memory-arguments-intercept":                    4,
	"encodeUtf8-memory-arguments-slope":                        2,
	"equalsByteString-cpu-arguments-constant":                  245000,
	"equalsByteString-cpu-arguments-intercept":                 216773,
	"equalsByteString-cpu-arguments-slope":                     62,
	"equalsByteString-memory-arguments":                        1,
	"equalsData-cpu-arguments-intercept":                       1060367,
	"equalsData-cpu-arguments-slope":                           12586,
	"equalsData-memory-arguments":                              1,
	"equalsInteger-cpu-arguments-intercept":                    208512,
	"equalsInteger-cpu-arguments-slope":                        421,
	"equalsInteger-memory-arguments":                           1,
	"equalsString-cpu-arguments-constant":                      187000,
	"equalsString-cpu-arguments-intercept":                     1000,
	"equalsString-cpu-arguments-slope":                         52998,
	"equalsString-memory-arguments":                            1,
	"fstPair-cpu-arguments":                                    80436,
	"fstPair-memory-arguments":                                 32,
	"headList-cpu-arguments":                                   43249,
	"headList-memory-arguments":                                32,
	"iData-cpu-arguments":                                      1000,
	"iData-memory-arguments":                                   32,
	"ifThenElse-cpu-arguments":                                 80556,
	"ifThenElse-memory-arguments":                              1,
	"indexByteString-cpu-arguments":                            57667,
	"indexByteString-memory-arguments":                         4,
	"lengthOfByteString-cpu-arguments":                         1000,
	"lengthOfByteString-memory-arguments":                      10,
	"lessThanByteString-cpu-arguments-intercept":               197145,
	"lessThanByteString-cpu-arguments-slope":                   156,
	"lessThanByteString-memory-arguments":                      1,
	"lessThanEqualsByteString-cpu-arguments-intercept":         197145,
	"lessThanEqualsByteString-cpu-arguments-slope":             156,
	"lessThanEqualsByteString-memory-arguments":                1,
	"lessThanEqualsInteger-cpu-arguments-intercept":            204924,
	"lessThanEqualsInteger-cpu-arguments-slope":                473,
	"lessThanEqualsInteger-memory-arguments":                   1,
	"lessThanInteger-cpu-arguments-intercept":                  208896,
	"lessThanInteger-cpu-arguments-slope":                      511,
	"lessThanInteger-memory-arguments":                         1,
	"listData-cpu-arguments":                                   52467,
	"listData-memory-arguments":                                32,
	"mapData-cpu-arguments":                                    64832,
	"mapData-memory-arguments":                                 32,
	"mkCons-cpu-arguments":                                     65493,
	"mkCons-memory-arguments":                                  32,
	"mkNilData-cpu-arguments":                                  22558,
	"mkNilData-memory-arguments":                               32,
	"mkNilPairData-cpu-arguments":                              16563,
	"mkNilPairData-memory-arguments":                           32,
	"mkPairData-cpu-arguments":                                 76511,
	"mkPairData-memory-arguments":                              32,
	"modInteger-cpu-arguments-constant":                        196500,
	"modInteger-cpu-arguments-model-arguments-intercept":       453240,
	"modInteger-cpu-arguments-model-arguments-slope":           220,
	"modInteger-memory-arguments-intercept":                    0,
	"modInteger-memory-arguments-minimum":                      1,
	"modInteger-memory-arguments-slope":                        1,
	"multiplyInteger-cpu-arguments-intercept":                  69522,
	"multiplyInteger-cpu-arguments-slope":                      11687,
	"multiplyInteger-memory-arguments-intercept":               0,
	"multiplyInteger-memory-arguments-slope":                   1,
	"nullList-cpu-arguments":                                   60091,
	"nullList-memory-arguments":                                32,
	"quotientInteger-cpu-arguments-constant":                   196500,
	"quotientInteger-cpu-arguments-model-arguments-intercept":  453240,
	"quotientInteger-cpu-arguments-model-arguments-slope":      220,
	"quotientInteger-memory-arguments-intercept":               0,
	"quotientInteger-memory-arguments-minimum":                 1,
	"quotientInteger-memory-arguments-slope":                   1,
	"remainderInteger-cpu-arguments-constant":                  196500,
	"remainderInteger-cpu-arguments-model-arguments-intercept": 453240,
	"remainderInteger-cpu-arguments-model-arguments-slope":     220,
	"remainderInteger-memory-arguments-intercept":              0,
	"remainderInteger-memory-arguments-minimum":                1,
	"remainderInteger-memory-arguments-slope":                  1,
	"serialiseData-cpu-arguments-intercept":                    1159724,
	"serialiseData-cpu-arguments-slope":                        392670,
	"serialiseData-memory-arguments-intercept":                 0,
	"serialiseData-memory-arguments-slope":                     2,
	"sha2_256-cpu-arguments-intercept":                         806990,
	"sha2_256-cpu-arguments-slope":                             30482,
	"sha2_256-memory-arguments":                                4,
	"sha3_256-cpu-arguments-intercept":                         1927926,
	"sha3_256-cpu-arguments-slope":                             82523,
	"sha3_256-memory-arguments":                                4,
	"sliceByteString-cpu-arguments-intercept":                  265318,
	"sliceByteString-cpu-arguments-slope":                      0,
	"sliceByteString-memory-arguments-intercept":               4,
	"sliceByteString-memory-arguments-slope":                   0,
	"sndPair-cpu-arguments":                                    85931,
	"sndPair-memory-arguments":                                 32,
	"subtractInteger-cpu-arguments-intercept":                  205665,
	"subtractInteger-cpu-arguments-slope":                      812,
	"subtractInteger-memory-arguments-intercept":               1,
	"subtractInteger-memory-arguments-slope":                   1,
	"tailList-cpu-arguments":                                   41182,
	"tailList-memory-arguments":                                32,
	"trace-cpu-arguments":                                      212342,
	"trace-memory-arguments":                                   32,
	"unBData-cpu-arguments":                                    31220,
	"unBData-memory-arguments":                                 32,
	"unConstrData-cpu-arguments":                               32696,
	"unConstrData-memory-arguments":                            32,
	"unIData-cpu-arguments":                                    43357,
	"unIData-memory-arguments":                                 32,
	"unListData-cpu-arguments":                                 32247,
	"unListData-memory-arguments":                              32,
	"unMapData-cpu-arguments":                                  38314,
	"unMapData-memory-arguments":                               32,
	"verifyEcdsaSecp256k1Signature-cpu-arguments":              35892428,
	"verifyEcdsaSecp256k1Signature-memory-arguments":           10,
	"verifyEd25519Signature-cpu-arguments-intercept":           57996947,
	"verifyEd25519Signature-cpu-arguments-slope":               18975,
	"verifyEd25519Signature-memory-arguments":                  10,
	"verifySchnorrSecp256k1Signature-cpu-arguments-intercept":  38887044,
	"verifySchnorrSecp256k1Signature-cpu-arguments-slope":      32947,
	"verifySchnorrSecp256k1Signature-memory-arguments":         10,
}

var COST_MODELSV2 = map[int]cbor.Marshaler{1: PLUTUSV2COSTMODEL}
var COST_MODELSV1 = map[serialization.CustomBytes]cbor.Marshaler{{Value: "00"}: PLUTUSV1COSTMODEL}

type PlutusType int

const (
	PlutusArray PlutusType = iota
	PlutusMap
	PlutusInt
	PlutusBytes
	PlutusShortArray
)

type PlutusList interface {
	Len() int
}

type PlutusIndefArray []PlutusData
type PlutusDefArray []PlutusData

/**
	Len returns the length of the PlutusIndefArray.

	Returns:
		int: The length of the PlutusIndefArray.
*/
func (pia PlutusIndefArray) Len() int {
	return len(pia)
}

/**
	Len returns the length of the PlutusDefArray.

	Returns:
		int: The length of the PlutusDefArray.
*/
func (pia PlutusDefArray) Len() int {
	return len(pia)
}

/**
	Clone creates a deep copy of the PlutusIndefArray.

	Returns:
		PlutusIndefArray: A deep copy of the PlutusIndefArray.
*/
func (pia *PlutusIndefArray) Clone() PlutusIndefArray {
	var ret PlutusIndefArray
	for _, v := range *pia {
		ret = append(ret, v.Clone())
	}
	return ret
}

/**
	MarshalCBOR encodes the PlutusIndefArray into a CBOR-encoded byte
	slice, in which it serializes the elements in indefinite-length array format.
 	
	Returns:
   		[]uint8: The CBOR-encoded byte slice.
   		error: An error if marshaling fails.
*/
func (pia PlutusIndefArray) MarshalCBOR() ([]uint8, error) {
	res := make([]byte, 0)
	res = append(res, 0x9f)

	for _, el := range pia {
		bytes, err := cbor.Marshal(el)
		if err != nil {
			return nil, err
		}
		res = append(res, bytes...)
	}
	res = append(res, 0xff)
	return res, nil
}

type Datum struct {
	PlutusDataType PlutusType
	TagNr          uint64
	Value          any
}

/**
	ToPlutusData converts a datum to PlutusData, encoding
	the Datum into CBOR format and then decodes it into a
	PlutusData.

	Returns:
		PlutusData: The converted PlutusData.
*/
func (pd *Datum) ToPlutusData() PlutusData {
	var res PlutusData
	enc, _ := cbor.Marshal(pd)
	cbor.Unmarshal(enc, &res)
	return res
}

/**
	Clone creates a deep copy of the Datum>

	Returns:
		Datum: A deep copy of the Datum
*/
func (pd *Datum) Clone() Datum {
	return Datum{
		PlutusDataType: pd.PlutusDataType,
		TagNr:          pd.TagNr,
		Value:          pd.Value,
	}
}

/**
	MarshalCBOR encodes the Datum into a CBOR-encoded byte slice,
	it applies a CBOR tag, if TagNr is not 0, otherwise it marshals the Value
 	
	Returns:
   		[]uint8: The CBOR-encoded byte slice.
   		error: An error if marshaling fails.
*/
func (pd Datum) MarshalCBOR() ([]uint8, error) {
	if pd.TagNr == 0 {
		return cbor.Marshal(pd.Value)
	} else {
		return cbor.Marshal(cbor.Tag{Number: pd.TagNr, Content: pd.Value})
	}
}

/**
	UnmarshalCBOR decodes a CBOR-encoded byte slice into a Datum.
	It handles different Plutus data types and applies appropriate decoding logic.

	Returns:
   		error: An error if unmarshaling fails.
*/
func (pd *Datum) UnmarshalCBOR(value []uint8) error {
	var x any
	err := cbor.Unmarshal(value, &x)
	if err != nil {
		return err
	}
	ok, valid := x.(cbor.Tag)
	if valid {
		switch ok.Content.(type) {
		case []interface{}:
			pd.TagNr = ok.Number
			pd.PlutusDataType = PlutusArray
			res, err := cbor.Marshal(ok.Content)
			if err != nil {
				return err
			}
			y := new([]Datum)
			err = cbor.Unmarshal(res, y)
			if err != nil {
				return err
			}
			pd.Value = y

		default:
			//TODO SKIP
			return nil
		}
	} else {
		switch x.(type) {
		case []interface{}:
			y := new([]Datum)
			err = cbor.Unmarshal(value, y)
			if err != nil {
				return err
			}
			pd.PlutusDataType = PlutusArray
			pd.Value = y
			pd.TagNr = 0
		case uint64:
			pd.PlutusDataType = PlutusInt
			pd.Value = x
			pd.TagNr = 0

		case []uint8:
			pd.PlutusDataType = PlutusBytes
			pd.Value = x
			pd.TagNr = 0

		case map[interface{}]interface{}:
			y := new(map[serialization.CustomBytes]Datum)
			err = cbor.Unmarshal(value, y)
			if err != nil {
				return err
			}
			pd.PlutusDataType = PlutusMap
			pd.Value = y
			pd.TagNr = 0

		default:
		}

	}

	return nil
}

type PlutusData struct {
	PlutusDataType PlutusType
	TagNr          uint64
	Value          any
}

/**
	Equal check if two PlutusData values are equal 
	using their CBOR representations.

	Params:
		other (PlutusData): The other PlutusData to compare to.

	Returns:
		bool: True if the PlutusData are equal, false otherwise.
*/
func (pd *PlutusData) Equal(other PlutusData) bool {
	marshaledThis, _ := cbor.Marshal(pd)
	marshaledOther, _ := cbor.Marshal(other)
	return bytes.Equal(marshaledThis, marshaledOther)
}

/**
	ToDatum converts a PlutusData to a Datum, in which
	it encodes the PlutusData into CBOR format and later
	into a Datum.

	Returns:
		Datum: The converted Datum.
*/
func (pd *PlutusData) ToDatum() Datum {

	var res Datum
	enc, _ := cbor.Marshal(pd)
	cbor.Unmarshal(enc, &res)
	return res
}

/**
	Clone creates a deep copy of a PlutusData object.

	Returns:
		PlutusData: A cloned PlutusData object.
*/
func (pd *PlutusData) Clone() PlutusData {
	return PlutusData{
		PlutusDataType: pd.PlutusDataType,
		TagNr:          pd.TagNr,
		Value:          pd.Value,
	}
}

/**
	MarshalCBOR encodes the PlutusData into a CBOR byte slice.

	Returns:
		[]uint8: The CBOR-encoded byte slice.
		error: An error, if any, during ecoding.
*/
func (pd *PlutusData) MarshalCBOR() ([]uint8, error) {
	if pd.TagNr == 0 {
		return cbor.Marshal(pd.Value)
	} else {
		return cbor.Marshal(cbor.Tag{Number: pd.TagNr, Content: pd.Value})
	}
}

/**
	UnmarshalJSON unmarshals JSON-encoded PlutusData into a PlutusData object.

	Params:
   		value ([]byte): The JSON-encoded data to unmarshal.

 	Returns:
   		error: An error, if any, during unmarshaling.
*/
func (pd *PlutusData) UnmarshalJSON(value []byte) error {
	var x any
	err := json.Unmarshal(value, &x)
	if err != nil {
		return err
	}
	switch x.(type) {
	case []interface{}:
		y := new([]PlutusData)
		err = json.Unmarshal(value, y)
		if err != nil {
			return err
		}
		pd.PlutusDataType = PlutusArray
		pd.Value = PlutusIndefArray(*y)
		pd.TagNr = 0
	case map[string]interface{}:
		val := x.(map[string]interface{})
		_, ok := val["fields"]
		if ok {
			contents, _ := json.Marshal(val["fields"])
			var tag int
			constructor, ok := val["constructor"]
			if ok {
				tag = int(121 + constructor.(float64))
			} else {
				tag = 0
			}
			y := new(PlutusData)
			err = json.Unmarshal(contents, y)
			if err != nil {
				return err
			}
			pd.PlutusDataType = PlutusMap
			pd.Value = y
			pd.TagNr = uint64(tag)
		} else if _, ok := val["bytes"]; ok {
			pd.PlutusDataType = PlutusBytes
			pd.Value, _ = hex.DecodeString(val["bytes"].(string))
		} else if _, ok := val["int"]; ok {
			pd.PlutusDataType = PlutusInt
			pd.Value = uint64(val["int"].(float64))
		} else {
			return errors.New("invalid Nested Struct in plutus data")
		}
	}
	return nil
}

/**
	UnmarshalCBOR unmarshals CBOR-encoded data into a PlutusData object.

	Params:
   		value ([]uint8): The CBOR-encoded data to unmarshal.

 	Returns:
   		error: An error, if any, during unmarshaling.
*/
func (pd *PlutusData) UnmarshalCBOR(value []uint8) error {
	var x any
	err := cbor.Unmarshal(value, &x)
	if err != nil {
		return err
	}
	ok, valid := x.(cbor.Tag)
	if valid {
		switch ok.Content.(type) {
		case []interface{}:
			pd.TagNr = ok.Number
			pd.PlutusDataType = PlutusArray
			if value[2] == 0x9f {
				y := PlutusIndefArray{}
				err = cbor.Unmarshal(value[2:], &y)
				if err != nil {
					return err
				}
				pd.Value = y
			} else {
				y := PlutusDefArray{}
				err = cbor.Unmarshal(value[2:], &y)
				if err != nil {
					return err
				}
				pd.Value = y
			}
		case []uint8:
			pd.TagNr = ok.Number
			pd.PlutusDataType = PlutusBytes
			pd.Value = ok.Content

		default:
			//TODO SKIP
			return nil
		}
	} else {
		switch x.(type) {
		case []interface{}:
			if value[0] == 0x9f {
				y := PlutusIndefArray{}
				err = cbor.Unmarshal(value, &y)
				if err != nil {
					return err
				}
				pd.PlutusDataType = PlutusArray
				pd.Value = y
				pd.TagNr = 0
			} else {
				y := PlutusDefArray{}
				err = cbor.Unmarshal(value, &y)
				if err != nil {
					return err
				}
				pd.PlutusDataType = PlutusArray
				pd.Value = y
				pd.TagNr = 0
			}
		case uint64:
			pd.PlutusDataType = PlutusInt
			pd.Value = x
			pd.TagNr = 0

		case []uint8:
			pd.PlutusDataType = PlutusBytes
			pd.Value = x
			pd.TagNr = 0

		case map[interface{}]interface{}:
			y := new(map[serialization.CustomBytes]PlutusData)
			err = cbor.Unmarshal(value, y)
			if err != nil {
				return err
			}
			pd.PlutusDataType = PlutusMap
			pd.Value = y
			pd.TagNr = 0

		default:
			fmt.Errorf("Invalid Nested Struct in plutus data %s", reflect.TypeOf(x))
		}

	}

	return nil
}

type RawPlutusData struct {
	//TODO
}

<<<<<<< HEAD
=======
/**
	ToCbor converts the given interface to a hexadecimal-encoded CBOR string.

	Params:
		x (interface{}): The input value to be encoded to CBOR to converted
						 to a hexadecimal string.
	
	Returns:
		string: The hexadecimal-encoded CBOR representation of the input value.
		error: An error if the convertion fails.
*/
>>>>>>> 0085c30d
func ToCbor(x interface{}) (string, error) {
	bytes, err := cbor.Marshal(x)
	if err != nil {
		return "", err
	}
	return hex.EncodeToString(bytes), nil
}

<<<<<<< HEAD
=======
/**
	PlutusDataHash computes the hash of a PlutusData structure using the Blake2b algorithm.

 	Params:
	   	pd (*PlutusData): A pointer to the PlutusData structure to be hashed.

	Returns:
  		serialization.DatumHash: The hash of the PlutusData.
		error: An error if the PlutusDataHash fails.
*/
>>>>>>> 0085c30d
func PlutusDataHash(pd *PlutusData) (serialization.DatumHash, error) {
	finalbytes := []byte{}
	bytes, err := cbor.Marshal(pd)
	if err != nil {
		return serialization.DatumHash{}, err
	}
	finalbytes = append(finalbytes, bytes...)
	hash, err := blake2b.New(32, nil)
	if err != nil {
		return serialization.DatumHash{}, err
	}
	_, err = hash.Write(finalbytes)
	if err != nil {
		return serialization.DatumHash{}, err
	}
	r := serialization.DatumHash{hash.Sum(nil)}
	return r, nil
}
<<<<<<< HEAD
=======

/**
	HashDatum computes the hash of a CBOR marshaler using the Blake2b algorithm.

	Params:
		d (cbor.Marshaler): The CBOR marshaler to be hashed

	Returns:
		serialization.DatumHash: The hash of the CBOR marshaler.
		error: An error if the hash Datum fails.
*/
>>>>>>> 0085c30d
func HashDatum(d cbor.Marshaler) (serialization.DatumHash, error) {
	finalbytes := []byte{}
	bytes, err := cbor.Marshal(d)
	if err != nil {
		return serialization.DatumHash{}, err
	}
	finalbytes = append(finalbytes, bytes...)
	hash, err := blake2b.New(32, nil)
	if err != nil {
		return serialization.DatumHash{}, err
	}
	_, err = hash.Write(finalbytes)
	if err != nil {
		return serialization.DatumHash{}, err
	}
	r := serialization.DatumHash{hash.Sum(nil)}
	return r, nil
}

type ScriptHashable interface {
	Hash() (serialization.ScriptHash, error)
}

/**
	PlutusScriptHash computes the script hash of a ScriptHashable object.

	Params:
		script (ScriptHashable): The ScriptHashable object to be hashed.

	Returns:
		serialization.ScriptHash: The script hash of the ScriptHashable object.
*/
func PlutusScriptHash(script ScriptHashable) serialization.ScriptHash {
	hash, _ := script.Hash()
	return hash
}

type PlutusV1Script []byte

/**
	ToAddress converts a PlutusV1Script to an Address with an optional staking credential.

 	Params:
   		stakingCredential ([]byte): The staking credential to include in the address.

 	Returns:
   		Address.Address: The generated address.
*/
func (ps *PlutusV1Script) ToAddress(stakingCredential []byte) Address.Address {
	hash := PlutusScriptHash(ps)
	if stakingCredential == nil {
		return Address.Address{hash.Bytes(), nil, Address.MAINNET, Address.SCRIPT_NONE, 0b01110001, "addr"}
	} else {
		return Address.Address{
			PaymentPart: hash.Bytes(),
			StakingPart: stakingCredential,
			Network:     Address.MAINNET,
			AddressType: Address.SCRIPT_KEY,
			HeaderByte:  0b00010001,
			Hrp:         "addr",
		}
	}
}

type PlutusV2Script []byte

/**
	ToAddress converts a PlutusV2Script to an Address with an optional staking credential.

 	Params:
   		stakingCredential ([]byte): The staking credential to include in the address.

 	Returns:
   		Address.Address: The generated address.
*/
func (ps *PlutusV2Script) ToAddress(stakingCredential []byte) Address.Address {
	hash := PlutusScriptHash(ps)
	if stakingCredential == nil {
		return Address.Address{hash.Bytes(), nil, Address.MAINNET, Address.SCRIPT_NONE, 0b01110001, "addr"}
	} else {
		return Address.Address{
			PaymentPart: hash.Bytes(),
			StakingPart: stakingCredential,
			Network:     Address.MAINNET,
			AddressType: Address.SCRIPT_KEY,
			HeaderByte:  0b00010001,
			Hrp:         "addr",
		}
	}
}

<<<<<<< HEAD
=======
/**
 	Hash computes the script hash for a PlutusV1Script.

 	Returns:
   		serialization.ScriptHash: The script hash of the PlutusV1Script.
		error: An error if the hashing fails.
*/
>>>>>>> 0085c30d
func (ps PlutusV1Script) Hash() (serialization.ScriptHash, error) {
	finalbytes, err := hex.DecodeString("01")
	if err != nil {
		return serialization.ScriptHash{}, err
	}
	finalbytes = append(finalbytes, ps...)
	hash, err := blake2b.New(28, nil)
	if err != nil {
		return serialization.ScriptHash{}, err
	}
	_, err = hash.Write(finalbytes)
	if err != nil {
		return serialization.ScriptHash{}, err
	}
	r := serialization.ScriptHash{}
	copy(r[:], hash.Sum(nil))
	return r, nil
}
<<<<<<< HEAD
=======

/**
 	Hash computes the script hash for a PlutusV2Script.

 	Returns:
   		serialization.ScriptHash: The script hash of the PlutusV2Script.
		error: An error if the Hashing fails.
*/
>>>>>>> 0085c30d
func (ps PlutusV2Script) Hash() (serialization.ScriptHash, error) {
	finalbytes, err := hex.DecodeString("02")
	if err != nil {
		return serialization.ScriptHash{}, err
	}
	finalbytes = append(finalbytes, ps...)
	hash, err := blake2b.New(28, nil)
	if err != nil {
		return serialization.ScriptHash{}, err
	}
	_, err = hash.Write(finalbytes)
	if err != nil {
		return serialization.ScriptHash{}, err
	}
	r := serialization.ScriptHash{}
	copy(r[:], hash.Sum(nil))
	return r, nil
}<|MERGE_RESOLUTION|>--- conflicted
+++ resolved
@@ -956,8 +956,7 @@
 	//TODO
 }
 
-<<<<<<< HEAD
-=======
+
 /**
 	ToCbor converts the given interface to a hexadecimal-encoded CBOR string.
 
@@ -969,7 +968,6 @@
 		string: The hexadecimal-encoded CBOR representation of the input value.
 		error: An error if the convertion fails.
 */
->>>>>>> 0085c30d
 func ToCbor(x interface{}) (string, error) {
 	bytes, err := cbor.Marshal(x)
 	if err != nil {
@@ -978,8 +976,7 @@
 	return hex.EncodeToString(bytes), nil
 }
 
-<<<<<<< HEAD
-=======
+
 /**
 	PlutusDataHash computes the hash of a PlutusData structure using the Blake2b algorithm.
 
@@ -990,7 +987,6 @@
   		serialization.DatumHash: The hash of the PlutusData.
 		error: An error if the PlutusDataHash fails.
 */
->>>>>>> 0085c30d
 func PlutusDataHash(pd *PlutusData) (serialization.DatumHash, error) {
 	finalbytes := []byte{}
 	bytes, err := cbor.Marshal(pd)
@@ -1009,8 +1005,7 @@
 	r := serialization.DatumHash{hash.Sum(nil)}
 	return r, nil
 }
-<<<<<<< HEAD
-=======
+
 
 /**
 	HashDatum computes the hash of a CBOR marshaler using the Blake2b algorithm.
@@ -1022,7 +1017,6 @@
 		serialization.DatumHash: The hash of the CBOR marshaler.
 		error: An error if the hash Datum fails.
 */
->>>>>>> 0085c30d
 func HashDatum(d cbor.Marshaler) (serialization.DatumHash, error) {
 	finalbytes := []byte{}
 	bytes, err := cbor.Marshal(d)
@@ -1114,8 +1108,7 @@
 	}
 }
 
-<<<<<<< HEAD
-=======
+
 /**
  	Hash computes the script hash for a PlutusV1Script.
 
@@ -1123,7 +1116,6 @@
    		serialization.ScriptHash: The script hash of the PlutusV1Script.
 		error: An error if the hashing fails.
 */
->>>>>>> 0085c30d
 func (ps PlutusV1Script) Hash() (serialization.ScriptHash, error) {
 	finalbytes, err := hex.DecodeString("01")
 	if err != nil {
@@ -1142,8 +1134,6 @@
 	copy(r[:], hash.Sum(nil))
 	return r, nil
 }
-<<<<<<< HEAD
-=======
 
 /**
  	Hash computes the script hash for a PlutusV2Script.
@@ -1152,7 +1142,6 @@
    		serialization.ScriptHash: The script hash of the PlutusV2Script.
 		error: An error if the Hashing fails.
 */
->>>>>>> 0085c30d
 func (ps PlutusV2Script) Hash() (serialization.ScriptHash, error) {
 	finalbytes, err := hex.DecodeString("02")
 	if err != nil {
