package Key

import (
	"crypto/ed25519"
	"encoding/hex"
	"fmt"

	"github.com/Salvionied/apollo/crypto/bip32"
	"github.com/Salvionied/apollo/serialization"

	"github.com/Salvionied/cbor/v2"
	"golang.org/x/crypto/blake2b"
)

type SigningKey struct {
	Payload []byte
}

<<<<<<< HEAD
=======
/**
	Sign function signs a message using the provided key and returns
	the signature.

	Params:
		message ([]byte): The message to sign.
		sk ([]byte): The signing key, which can be either an extended or an ed25519 private key.
	
	Returns:
		[]byte: The signature of the message.
		error: An error if the signing fails.
*/
>>>>>>> 0085c30d
func Sign(message []byte, sk []byte) ([]byte, error) {
	if len(sk) != ed25519.PrivateKeySize {
		sk, err := bip32.NewXPrv(sk)
		if err != nil {
			return nil, fmt.Errorf("error creating signing key from bytes, %s", err)
		}
		signature := sk.Sign(message)
		return signature, nil

	}
	res := ed25519.Sign(sk, message)
	return res, nil
}

<<<<<<< HEAD
=======
/**
	Sign function signs a data byte slice using
	the signing key and the returns the signature.

	Params:
		data ([]byte): The data to sign.

	Returns:
		[]byte: The signature of the data.
		error: An error if the signing fails.
*/
>>>>>>> 0085c30d
func (sk SigningKey) Sign(data []byte) ([]byte, error) {
	pk := sk.Payload
	signature, err := Sign(data, pk)
	if err != nil {
		return nil, err
	}
	return signature, nil
}

type VerificationKey struct {
	Payload []byte
}

/**
	UnmarshalCBOR function unmarshals data into a VerificationKey instance.

	Params: 
		data ([]byte): The CBOR data to unmarshal.

	Returns:
		error: An error if unmarshaling fails, nil otherwise.
*/
func (vk *VerificationKey) UnmarshalCBOR(data []byte) error {
	final_data := make([]byte, 0)
	err := cbor.Unmarshal(data, &final_data)
	if err != nil {
		return err
	}
	vk.Payload = final_data
	return nil
}

/**
	MarshalCBOR marshals the VerificationKey instance into CBOR data.
	
	Returns:
		([]byte, error): The CBOR-encoded data and error if marshaling fails, nil otherwise.
*/
func (vk *VerificationKey) MarshalCBOR() ([]byte, error) {
	return cbor.Marshal(vk.Payload)
}

/**
	VerificationKeyFromCbor creates a VerificationKey 
	instance from a CBOR-encoded string.

	Params:
		cbor_string (string): The CBOR-encoded string.

	Returns:
		(*VerificationKey, error): A VerificationKey instance and an error 
								   if decoding or unmarshaling fails, nil otherwise.
*/
func VerificationKeyFromCbor(cbor_string string) (*VerificationKey, error) {
	vkey := new(VerificationKey)
	value, err := hex.DecodeString(cbor_string)
	if err != nil {
		return nil, err
	}
	err = cbor.Unmarshal(value, vkey)
	if err != nil {
		return nil, err
	}
	return vkey, nil
}

/**
	Hash computes the has of the VerificationKey and returns it as
	public key.
	
	Returns:
		(serialization.PubKeyHash, error): The computed hash and an error
											if computation fails, nil otherwise.
*/
func (vk VerificationKey) Hash() (serialization.PubKeyHash, error) {
	KeyHash, err := Blake224Hash(vk.Payload, 28)
	if err != nil {
		return serialization.PubKeyHash{}, err
	}
	r := serialization.PubKeyHash{}
	copy(r[:], KeyHash)
	return r, nil
}

type PaymentKeyPair struct {
	VerificationKey VerificationKey
	SigningKey      SigningKey
}

<<<<<<< HEAD
=======
/**
	PaymentKeyPairGenerate generates a PaymentKey pair with a randomly
	generated key pair.

	Returns:
		PaymentKeyPair: A newly generated PaymentKeyPair.
		error: An error if the payment fails.
*/
>>>>>>> 0085c30d
func PaymentKeyPairGenerate() (*PaymentKeyPair, error) {
	publicKey, privateKey, err := ed25519.GenerateKey(nil)
	if err != nil {
		return nil, err
	}
	return &PaymentKeyPair{VerificationKey{publicKey}, SigningKey{privateKey}}, nil
}

type PaymentSigningKey SigningKey
type PaymentVerificationKey VerificationKey
type StakeSigningKey SigningKey
type StakeVerificationKey VerificationKey

/**
	Blake224Hash computes the Blake2b-224 hash of the provided byte slice.

	Params:
		b ([]byte): The input byte slice to hash.
		len (int): The length of the hash.

	Returns:
		([]byte, error): The computed hash and an error if computation fails,
						 nil otherwise.
*/
func Blake224Hash(b []byte, len int) ([]byte, error) {
	hash, err := blake2b.New(len, nil)
	if err != nil {
		return nil, err
	}
	_, err = hash.Write(b)
	if err != nil {
		return nil, err
	}
	return hash.Sum(nil), err
}<|MERGE_RESOLUTION|>--- conflicted
+++ resolved
@@ -16,8 +16,7 @@
 	Payload []byte
 }
 
-<<<<<<< HEAD
-=======
+
 /**
 	Sign function signs a message using the provided key and returns
 	the signature.
@@ -30,7 +29,6 @@
 		[]byte: The signature of the message.
 		error: An error if the signing fails.
 */
->>>>>>> 0085c30d
 func Sign(message []byte, sk []byte) ([]byte, error) {
 	if len(sk) != ed25519.PrivateKeySize {
 		sk, err := bip32.NewXPrv(sk)
@@ -45,8 +43,7 @@
 	return res, nil
 }
 
-<<<<<<< HEAD
-=======
+
 /**
 	Sign function signs a data byte slice using
 	the signing key and the returns the signature.
@@ -58,7 +55,6 @@
 		[]byte: The signature of the data.
 		error: An error if the signing fails.
 */
->>>>>>> 0085c30d
 func (sk SigningKey) Sign(data []byte) ([]byte, error) {
 	pk := sk.Payload
 	signature, err := Sign(data, pk)
@@ -148,8 +144,7 @@
 	SigningKey      SigningKey
 }
 
-<<<<<<< HEAD
-=======
+
 /**
 	PaymentKeyPairGenerate generates a PaymentKey pair with a randomly
 	generated key pair.
@@ -158,7 +153,6 @@
 		PaymentKeyPair: A newly generated PaymentKeyPair.
 		error: An error if the payment fails.
 */
->>>>>>> 0085c30d
 func PaymentKeyPairGenerate() (*PaymentKeyPair, error) {
 	publicKey, privateKey, err := ed25519.GenerateKey(nil)
 	if err != nil {
