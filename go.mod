module github.com/Salvionied/apollo

go 1.20

require (
	github.com/Salvionied/cbor/v2 v2.6.0
	github.com/SundaeSwap-finance/kugo v0.1.5
	github.com/SundaeSwap-finance/ogmigo v0.8.0
	github.com/SundaeSwap-finance/ogmigo/v6 v6.0.0-20240117201106-ce491d0b031e
	github.com/tyler-smith/go-bip39 v1.1.0
	golang.org/x/exp v0.0.0-20230522175609-2e198f4a06a1
	golang.org/x/text v0.21.0
)

require (
	github.com/aws/aws-sdk-go v1.44.197 // indirect
	github.com/buger/jsonparser v1.1.1 // indirect
	github.com/fxamacker/cbor/v2 v2.4.0 // indirect
	github.com/gorilla/websocket v1.5.0 // indirect
	github.com/jmespath/go-jmespath v0.4.0 // indirect
	golang.org/x/sync v0.10.0 // indirect
	golang.org/x/sys v0.28.0 // indirect
)

require (
	filippo.io/edwards25519 v1.0.0
	github.com/maestro-org/go-sdk v1.2.0
	github.com/x448/float16 v0.8.4 // indirect
<<<<<<< HEAD
	golang.org/x/crypto v0.8.0
)
=======
	golang.org/x/crypto v0.31.0
)

replace github.com/maestro-org/go-sdk v1.1.2 => ./go-sdk
>>>>>>> 24741639
<|MERGE_RESOLUTION|>--- conflicted
+++ resolved
@@ -4,34 +4,16 @@
 
 require (
 	github.com/Salvionied/cbor/v2 v2.6.0
-	github.com/SundaeSwap-finance/kugo v0.1.5
-	github.com/SundaeSwap-finance/ogmigo v0.8.0
-	github.com/SundaeSwap-finance/ogmigo/v6 v6.0.0-20240117201106-ce491d0b031e
 	github.com/tyler-smith/go-bip39 v1.1.0
 	golang.org/x/exp v0.0.0-20230522175609-2e198f4a06a1
 	golang.org/x/text v0.21.0
 )
 
-require (
-	github.com/aws/aws-sdk-go v1.44.197 // indirect
-	github.com/buger/jsonparser v1.1.1 // indirect
-	github.com/fxamacker/cbor/v2 v2.4.0 // indirect
-	github.com/gorilla/websocket v1.5.0 // indirect
-	github.com/jmespath/go-jmespath v0.4.0 // indirect
-	golang.org/x/sync v0.10.0 // indirect
-	golang.org/x/sys v0.28.0 // indirect
-)
+require golang.org/x/sys v0.28.0 // indirect
 
 require (
 	filippo.io/edwards25519 v1.0.0
 	github.com/maestro-org/go-sdk v1.2.0
 	github.com/x448/float16 v0.8.4 // indirect
-<<<<<<< HEAD
-	golang.org/x/crypto v0.8.0
-)
-=======
 	golang.org/x/crypto v0.31.0
-)
-
-replace github.com/maestro-org/go-sdk v1.1.2 => ./go-sdk
->>>>>>> 24741639
+)